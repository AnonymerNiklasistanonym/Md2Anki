#!/usr/bin/env python3

# Internal packages
import html
import logging
import shutil
import tempfile
from os import fdopen
from pathlib import Path
from typing import List, Optional, Dict, Final, Tuple

# Local modules
from md2anki.info import md2anki_name
from md2anki.md_util import md_update_code_parts
from md2anki.subprocess import (
    subprocess_evaluate_code,
    UnableToEvaluateCodeException,
    run_subprocess,
)

PANDOC_ARGS_PDF_KEY_NAME: Final = "pandoc_pdf"
PANDOC_ARGS_PDF: Final[Dict[str, List[Tuple[str, List[str]]]]] = {
    PANDOC_ARGS_PDF_KEY_NAME: [
        (
            "pandoc",
            [
                "-t",
                "pdf",
                "-V",
                "geometry:a4paper",
                "-V",
                "geometry:margin=2cm",
                "--pdf-engine=xelatex",
                "--pdf-engine-opt=-shell-escape",
            ],
        )
    ]
}
"""Pandoc args for pdf export."""

log = logging.getLogger(__name__)


def create_pdf_from_md_content(
    md_content: str,
    output_file_path: Path,
    local_assets: List[Path],
    custom_program: Dict[str, List[str]],
    custom_program_args: Dict[str, List[List[str]]],
    dir_dynamic_files: Path,
    evaluate_code: bool = False,
    keep_temp_files: bool = False,
):
    # Evaluate code before running pandoc on it

    def md_code_replacer(code: str, code_block: bool, language: Optional[str]):
        if language is not None and language.startswith("."):
            language = language[1:]
        # Detect executable code
        try:
            if evaluate_code and language is not None and language.startswith("="):
                code_output, image_list = subprocess_evaluate_code(
                    language[1:],
                    code,
                    dir_dynamic_files=dir_dynamic_files,
                    custom_program=custom_program,
                    custom_program_args=custom_program_args,
                    keep_temp_files=keep_temp_files,
                )
                log.debug(f"> Evaluate {code=}: {code_output=}, {image_list=}")
                if len(image_list) > 0:
                    return "".join(map(lambda x: f"![]({x})\n", image_list))
                else:
                    return html.escape("".join(code_output))
        except UnableToEvaluateCodeException as err:
            log.error(err)
        if code_block:
            return f"```{language}\n{code}```\n"
        else:
            return f"`{code}`" + (
                ("{." + language + "}") if language is not None else ""
            )

    md_content = md_update_code_parts(md_content, md_code_replacer)

<<<<<<< HEAD
    fd, md_file_path_temp_str = tempfile.mkstemp(prefix=f"{md2anki_name}_tmp_file_pandoc_md_", suffix=".md")
=======
    fd, md_file_path_temp_str = tempfile.mkstemp(
        prefix=f"{md2anki_name}_tmp_file_pandoc_md_", suffix=".md"
    )
>>>>>>> 78650cf8
    md_file_path_temp: Final = Path(md_file_path_temp_str)
    asset_dir_path_temp: Final = Path(
        tempfile.mkdtemp(prefix=f"{md2anki_name}_tmp_file_pandoc_md_assets_")
    )
    try:
        for local_asset in local_assets:
            log.debug(f"> Copy {local_asset=} to {asset_dir_path_temp=}")
            shutil.copy2(local_asset, asset_dir_path_temp)
        with fdopen(fd, "w") as tmp:
            tmp.write(md_content)
        pandoc = custom_program[PANDOC_ARGS_PDF_KEY_NAME][0]
        pandoc_args = custom_program_args[PANDOC_ARGS_PDF_KEY_NAME][0]
        cli_args: List[str] = [
            *pandoc_args,
            "-f",
            "markdown",
            str(md_file_path_temp),
            "-o",
            str(output_file_path.resolve()),
        ]
        subprocess_stdout = run_subprocess(pandoc, cli_args, cwd=asset_dir_path_temp)
        log.debug(f"> Stdout:         {subprocess_stdout=}")
    finally:
        if not keep_temp_files:
            md_file_path_temp.unlink()
            shutil.rmtree(asset_dir_path_temp)<|MERGE_RESOLUTION|>--- conflicted
+++ resolved
@@ -83,13 +83,9 @@
 
     md_content = md_update_code_parts(md_content, md_code_replacer)
 
-<<<<<<< HEAD
-    fd, md_file_path_temp_str = tempfile.mkstemp(prefix=f"{md2anki_name}_tmp_file_pandoc_md_", suffix=".md")
-=======
     fd, md_file_path_temp_str = tempfile.mkstemp(
         prefix=f"{md2anki_name}_tmp_file_pandoc_md_", suffix=".md"
     )
->>>>>>> 78650cf8
     md_file_path_temp: Final = Path(md_file_path_temp_str)
     asset_dir_path_temp: Final = Path(
         tempfile.mkdtemp(prefix=f"{md2anki_name}_tmp_file_pandoc_md_assets_")
